--- conflicted
+++ resolved
@@ -19,16 +19,11 @@
 COPY src/ ./src/
 COPY example/ ./example/
 
-<<<<<<< HEAD
 ENV DURABLE_ENGINE_BASE_URL=http://host.docker.internal:8080/api/v1
 ENV PYTHONPATH=/app/src:/app
 ENV PYTHONUNBUFFERED=1
-=======
-# Set the environment variables
-ENV PYTHONPATH=/app
+
 ENV LOG_LEVEL=DEBUG
-ENV PATH="/opt/venv/bin:$PATH"
->>>>>>> 449778a7
 
 EXPOSE 8000
 
